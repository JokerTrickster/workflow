'use client';

<<<<<<< HEAD
import { useEffect } from 'react';
import { useRouter } from 'next/navigation';
=======
import { useState } from 'react';
import { RepositoryCard } from '../presentation/components/RepositoryCard';
import { WorkspacePanel } from '../presentation/components/WorkspacePanel';
>>>>>>> a4e2b48a
import { Button } from '../components/ui/button';
import { Github, ArrowRight } from 'lucide-react';

export default function HomePage() {
  const router = useRouter();

  return (
    <div className="min-h-screen flex items-center justify-center bg-background">
      <div className="text-center space-y-6 max-w-2xl mx-auto px-4">
        <div className="space-y-4">
          <Github className="h-16 w-16 mx-auto opacity-80" />
          <h1 className="text-4xl font-bold">AI Git Workbench</h1>
          <p className="text-xl text-muted-foreground">
            Manage your GitHub repositories with AI assistance
          </p>
          <p className="text-muted-foreground">
            Connect, organize, and streamline your workflow across multiple repositories
          </p>
        </div>
        
        <div className="flex flex-col sm:flex-row gap-4 justify-center">
          <Button 
            onClick={() => router.push('/dashboard')} 
            size="lg" 
            className="gap-2"
          >
            <ArrowRight className="h-5 w-5" />
            Go to Dashboard
          </Button>
          <Button variant="outline" size="lg" className="gap-2">
            <Github className="h-5 w-5" />
            Login with GitHub
          </Button>
        </div>

        <div className="grid md:grid-cols-3 gap-6 mt-12 pt-12 border-t">
          <div className="text-center space-y-2">
            <div className="h-12 w-12 bg-primary/10 rounded-lg mx-auto flex items-center justify-center">
              <Github className="h-6 w-6" />
            </div>
            <h3 className="font-semibold">Repository Management</h3>
            <p className="text-sm text-muted-foreground">
              View and manage all your GitHub repositories in one place
            </p>
          </div>
          
          <div className="text-center space-y-2">
            <div className="h-12 w-12 bg-primary/10 rounded-lg mx-auto flex items-center justify-center">
              <ArrowRight className="h-6 w-6" />
            </div>
            <h3 className="font-semibold">AI-Powered Workflow</h3>
            <p className="text-sm text-muted-foreground">
              Get intelligent suggestions and automate common tasks
            </p>
          </div>
          
          <div className="text-center space-y-2">
            <div className="h-12 w-12 bg-primary/10 rounded-lg mx-auto flex items-center justify-center">
              <Github className="h-6 w-6" />
            </div>
            <h3 className="font-semibold">Seamless Integration</h3>
            <p className="text-sm text-muted-foreground">
              Connect directly with GitHub for real-time synchronization
            </p>
          </div>
        </div>
      </div>
    </div>
  );
}<|MERGE_RESOLUTION|>--- conflicted
+++ resolved
@@ -1,13 +1,6 @@
 'use client';
 
-<<<<<<< HEAD
-import { useEffect } from 'react';
 import { useRouter } from 'next/navigation';
-=======
-import { useState } from 'react';
-import { RepositoryCard } from '../presentation/components/RepositoryCard';
-import { WorkspacePanel } from '../presentation/components/WorkspacePanel';
->>>>>>> a4e2b48a
 import { Button } from '../components/ui/button';
 import { Github, ArrowRight } from 'lucide-react';
 
