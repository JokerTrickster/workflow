--- conflicted
+++ resolved
@@ -275,29 +275,17 @@
   if (recoveryError) {
     return (
       <div className="min-h-screen bg-background">
-<<<<<<< HEAD
-        <div className="container mx-auto max-w-7xl px-4 py-8">
-          <Card className="max-w-md mx-auto">
-            <CardContent className="pt-6 text-center space-y-4">
-              <div className="text-destructive">
-                <Github className="h-12 w-12 mx-auto mb-4 opacity-50" />
-                <h3 className="text-lg font-semibold">Failed to load repositories</h3>
-                <p className="text-sm text-muted-foreground">
-                  Unable to fetch your GitHub repositories. Please try again.
-                </p>
-=======
         <header className="border-b">
-          <div className="container mx-auto px-4 py-4">
+          <div className="container mx-auto max-w-7xl px-4 py-4">
             <div className="flex items-center justify-between">
               <div className="flex items-center gap-2">
                 <Github className="h-8 w-8" />
                 <h1 className="text-2xl font-bold">Repository Dashboard</h1>
->>>>>>> 96e843f3
               </div>
             </div>
           </div>
         </header>
-        <div className="container mx-auto px-4 py-8">
+        <div className="container mx-auto max-w-7xl px-4 py-8">
           <div className="max-w-md mx-auto">
             <ErrorMessage
               error={recoveryError}
